--- conflicted
+++ resolved
@@ -60,18 +60,10 @@
     </Reference>
   </ItemGroup>
   <ItemGroup>
-<<<<<<< HEAD
-    <Compile Include="Analyzers\BindingAmbiguityAnalyzer.cs" />
     <Compile Include="Analyzers\BindingAnalyzer.cs" />
-    <Compile Include="Analyzers\BindingFailureAnalyzer.cs" />
-    <Compile Include="Analyzers\DynamicPortAnalyzer.cs" />
-    <Compile Include="Analyzers\CustomIComponentAnalyzer.cs" />
-    <Compile Include="Analyzers\AmbiguousPortKindAnalyzer.cs" />
-=======
     <Compile Include="Analyzers\OccurrencePatternAnalyzer.cs" />
     <Compile Include="Analyzers\PortReferenceAnalyzer.cs" />
     <Compile Include="Analyzers\CustomComponentAnalyzer.cs" />
->>>>>>> bc50e466
     <Compile Include="Analyzers\PortPropertyAccessorAnalyzer.cs" />
     <Compile Include="Analyzers\PortKindAnalyzer.cs" />
     <Compile Include="Analyzers\UnmarkedInterfacePortAnalyzer.cs" />
