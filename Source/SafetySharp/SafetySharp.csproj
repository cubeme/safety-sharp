--- conflicted
+++ resolved
@@ -33,36 +33,16 @@
     <DocumentationFile>..\..\Binaries\Release\SafetySharp.xml</DocumentationFile>
   </PropertyGroup>
   <ItemGroup>
-    <Reference Include="Microsoft.CodeAnalysis">
-      <HintPath>..\packages\Microsoft.CodeAnalysis.Common.0.6.4033103-beta\lib\net45\Microsoft.CodeAnalysis.dll</HintPath>
-    </Reference>
-    <Reference Include="Microsoft.CodeAnalysis.CSharp">
-      <HintPath>..\packages\Microsoft.CodeAnalysis.CSharp.0.6.4033103-beta\lib\net45\Microsoft.CodeAnalysis.CSharp.dll</HintPath>
-    </Reference>
-    <Reference Include="Microsoft.CodeAnalysis.CSharp.Workspaces">
-      <HintPath>..\packages\Microsoft.CodeAnalysis.CSharp.Workspaces.0.6.4033103-beta\lib\net45\Microsoft.CodeAnalysis.CSharp.Workspaces.dll</HintPath>
-    </Reference>
-    <Reference Include="Microsoft.CodeAnalysis.Workspaces">
-      <HintPath>..\packages\Microsoft.CodeAnalysis.Workspaces.Common.0.6.4033103-beta\lib\net45\Microsoft.CodeAnalysis.Workspaces.dll</HintPath>
-    </Reference>
     <Reference Include="System" />
     <Reference Include="System.Collections.Immutable">
       <HintPath>..\packages\Microsoft.Bcl.Immutable.1.1.20-beta\lib\portable-net45+win8\System.Collections.Immutable.dll</HintPath>
     </Reference>
-    <Reference Include="System.ComponentModel.Composition" />
     <Reference Include="System.Core" />
     <Reference Include="Microsoft.CSharp" />
-    <Reference Include="System.Reflection.Metadata">
-      <HintPath>..\packages\Microsoft.Bcl.Metadata.1.0.9-alpha\lib\portable-net45+win8\System.Reflection.Metadata.dll</HintPath>
-    </Reference>
     <Reference Include="System.Xml" />
   </ItemGroup>
   <ItemGroup>
-<<<<<<< HEAD
-    <Compile Include="CSharp\TestAnalyzer.cs" />
-=======
     <Compile Include="Metamodel\Expressions\BinaryOperator.cs" />
->>>>>>> 5f53190a
     <Compile Include="Metamodel\Expressions\BooleanLiteral.cs" />
     <Compile Include="Metamodel\Expressions\UnaryOperator.cs" />
     <Compile Include="Metamodel\Metamodel.Generated.cs" />
@@ -93,7 +73,9 @@
     <Compile Include="Utilities\LogType.cs" />
     <Compile Include="Utilities\ResharperAttributes.cs" />
   </ItemGroup>
-  <ItemGroup />
+  <ItemGroup>
+    <Folder Include="CSharp\" />
+  </ItemGroup>
   <ItemGroup>
     <None Include="packages.config" />
   </ItemGroup>
